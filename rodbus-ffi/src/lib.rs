--- conflicted
+++ resolved
@@ -147,15 +147,8 @@
                 *output.add(i) = coil.value
             }
             Status::Ok
-<<<<<<< HEAD
         }
         Err(e) => e.kind().into(),
-=======
-        },
-        Err(e) => {
-            e.kind().into()
-    }
->>>>>>> aaa5c91d
     }
 }
 
@@ -164,13 +157,8 @@
     session: *mut Session,
     start: u16,
     count: u16,
-<<<<<<< HEAD
-    callback: fn(Status, *const bool, usize, *mut c_void),
+    callback: Option<unsafe extern "C" fn(Status, *const bool, usize, *mut c_void)>,
     context: *mut c_void,
-=======
-    callback: Option<unsafe extern "C" fn(Status, *const bool, usize, *mut c_void)>,
-    context: *mut c_void
->>>>>>> aaa5c91d
 ) {
     let s = session.as_mut().unwrap();
     let runtime = s.runtime.as_mut().unwrap();
@@ -183,35 +171,22 @@
 
     let storage = ContextStorage { context };
 
-<<<<<<< HEAD
-    session.read_coils(
-        runtime,
-        AddressRange::new(start, count),
-        move |result| match result {
-            Err(err) => callback(err.kind().into(), null(), 0, storage.context),
-            Ok(values) => {
-                let transformed: Vec<bool> = values.iter().map(|x| x.value).collect();
-                callback(
-                    Status::Ok,
-                    transformed.as_ptr(),
-                    transformed.len(),
-                    storage.context,
-                )
-=======
-    session.read_coils(runtime,AddressRange::new(start, count), move |result| {
+    session.read_coils(runtime, AddressRange::new(start, count), move |result| {
         if let Some(cb) = callback {
             match result {
-                Err(err) => {
-                    cb(err.kind().into(), null(), 0, storage.context)
-                }
+                Err(err) => cb(err.kind().into(), null(), 0, storage.context),
                 Ok(values) => {
                     let transformed: Vec<bool> = values.iter().map(|x| x.value).collect();
-                    cb(Status::Ok, transformed.as_ptr(), transformed.len(), storage.context)
+                    cb(
+                        Status::Ok,
+                        transformed.as_ptr(),
+                        transformed.len(),
+                        storage.context,
+                    )
                 }
->>>>>>> aaa5c91d
             }
-        },
-    );
+        }
+    });
 }
 
 #[no_mangle]
